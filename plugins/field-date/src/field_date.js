/**
 * @license
 * Copyright 2015 Google LLC
 * SPDX-License-Identifier: Apache-2.0
 */

/**
 * @fileoverview Date input field.
 * @author pkendall64@gmail.com (Paul Kendall)
 */

goog.provide('Blockly.FieldDate');

goog.require('Blockly.Css');
goog.require('Blockly.Events');
goog.require('Blockly.Field');
goog.require('Blockly.fieldRegistry');
goog.require('Blockly.utils.dom');
goog.require('Blockly.utils.object');
goog.require('Blockly.utils.string');

goog.require('goog.date');
goog.require('goog.date.DateTime');
goog.require('goog.events');
goog.require('goog.i18n.DateTimeSymbols');
goog.require('goog.i18n.DateTimeSymbols_he');
goog.require('goog.ui.DatePicker');


/**
 * Class for a date input field.
 * @param {string=} opt_value The initial value of the field. Should be in
 *    'YYYY-MM-DD' format. Defaults to the current date.
 * @param {Function=} opt_validator A function that is called to validate
 *    changes to the field's value. Takes in a date string & returns a
 *    validated date string ('YYYY-MM-DD' format), or null to abort the change.
 * @param {?(boolean|string)=} opt_textEdit Whether to enable text editor.
 * @extends {Blockly.Field}
 * @constructor
 */
Blockly.FieldDate = function(opt_value, opt_validator, opt_textEdit = false) {
  /**
   * The default value for this field (current date).
   * @type {*}
   * @protected
   */
  Blockly.FieldDate.prototype.DEFAULT_VALUE =
      new goog.date.Date().toIsoString(true);

  Blockly.FieldDate.superClass_.constructor.call(this, opt_value,
      opt_validator);

  /**
   * Whether text editing is enabled on this field.
   * @type {boolean}
   * @private
   */
  this.textEditEnabled_ = opt_textEdit == true || opt_textEdit == 'true';
};
Blockly.utils.object.inherits(Blockly.FieldDate, Blockly.FieldTextInput);

/**
 * Constructs a FieldDate from a JSON arg object.
 * @param {!Object} options A JSON object with options (date).
 * @return {!Blockly.FieldDate} The new field instance.
 * @package
 * @nocollapse
 */
Blockly.FieldDate.fromJson = function(options) {
  return new Blockly.FieldDate(options['date'], undefined, options['textEdit']);
};

/**
 * Serializable fields are saved by the XML renderer, non-serializable fields
 * are not. Editable fields should also be serializable.
 * @type {boolean}
 */
Blockly.FieldDate.prototype.SERIALIZABLE = true;

/**
 * Mouse cursor style when over the hotspot that initiates the editor.
 */
Blockly.FieldDate.prototype.CURSOR = 'text';

/**
 * Border colour for the dropdown div showing the date picker. Must be a CSS
 * string.
 * @type {string}
 * @private
 */
Blockly.FieldDate.prototype.DROPDOWN_BORDER_COLOUR = 'silver';

/**
 * Background colour for the dropdown div showing the date picker. Must be a
 * CSS string.
 * @type {string}
 * @private
 */
Blockly.FieldDate.prototype.DROPDOWN_BACKGROUND_COLOUR = 'white';

/**
 * Ensures that the input value is a valid date.
 * @param {*=} opt_newValue The input value.
 * @return {?string} A valid date, or null if invalid.
 * @protected
 */
Blockly.FieldDate.prototype.doClassValidation_ = function(opt_newValue) {
  if (!opt_newValue) {
    return null;
  }
  // Check if the new value is parsable or not.
  const date = goog.date.Date.fromIsoString(opt_newValue);
  if (!date || date.toIsoString(true) != opt_newValue) {
    return null;
  }
  return opt_newValue;
};

/**
 * Renders the field. If the picker is shown make sure it has the current
 * date selected.
 * @protected
 */
Blockly.FieldDate.prototype.render_ = function() {
  Blockly.FieldDate.superClass_.render_.call(this);
  if (this.picker_ && this.isTextValid_) {
    this.picker_.setDate(goog.date.Date.fromIsoString(this.getValue()));
    this.updateEditor_();
  }
};

/**
 * Updates the field's colours to match those of the block.
 * @package
 */
Blockly.FieldDate.prototype.applyColour = function() {
  this.todayColour_ = this.sourceBlock_.style.colourPrimary;
  this.selectedColour_ = this.sourceBlock_.style.colourSecondary;
  this.updateEditor_();
};

/**
 * Updates the picker to show the current date and currently selected date.
 * @private
 */
Blockly.FieldDate.prototype.updateEditor_ = function() {
  if (!this.picker_) {
    // Nothing to update.
    return;
  }

  // Updating today should come before updating selected, so that if the
  // current day is selected, it will appear so.
  if (this.oldTodayElement_) {
    this.oldTodayElement_.style.backgroundColor = null;
    this.oldTodayElement_.style.color = null;
  }
  const today = this.picker_.getElementByClass('goog-date-picker-today');
  this.oldTodayElement_ = today;
  if (today) {
    today.style.backgroundColor = this.todayColour_;
    today.style.color = 'white';
  }

  if (this.oldSelectedElement_ && this.oldSelectedElement_ != today) {
    this.oldSelectedElement_.style.backgroundColor = null;
    this.oldSelectedElement_.style.color = null;
  }
  const selected = this.picker_.getElementByClass('goog-date-picker-selected');
  this.oldSelectedElement_ = selected;
  if (selected) {
    selected.style.backgroundColor = this.selectedColour_;
    selected.style.color = this.todayColour_;
  }
};

/**
 * Shows the inline free-text editor on top of the text along with the date
 * editor.
 * @param {Event=} opt_e Optional mouse event that triggered the field to
 *     open, or undefined if triggered programmatically.
 * @param {boolean=} _opt_quietInput Quiet input.
 * @protected
 * @override
 */
Blockly.FieldDate.prototype.showEditor_ = function(opt_e, _opt_quietInput) {
  if (this.textEditEnabled_) {
    // Mobile browsers have issues with in-line textareas (focus & keyboards).
    const noFocus =
        Blockly.utils.userAgent.MOBILE ||
        Blockly.utils.userAgent.ANDROID ||
        Blockly.utils.userAgent.IPAD;
    Blockly.FieldDate.superClass_.showEditor_.call(this, opt_e, noFocus);
  }
  // Build the DOM.
  this.showDropdown_();
};

/**
 * Shows the date dropdown editor.
 * @private
 */
Blockly.FieldDate.prototype.showDropdown_ = function() {
  if (this.picker_) {
    // Already visible.
    return;
  }

  this.picker_ = this.dropdownCreate_();
  this.picker_.render(Blockly.DropDownDiv.getContentDiv());
  Blockly.utils.dom.addClass(this.picker_.getElement(), 'blocklyDatePicker');
  Blockly.DropDownDiv.setColour(
      this.DROPDOWN_BACKGROUND_COLOUR, this.DROPDOWN_BORDER_COLOUR);
  Blockly.DropDownDiv.showPositionedByField(
      this, this.dropdownDispose_.bind(this));

  this.updateEditor_();
};

/**
 * Creates the date dropdown editor.
 * @return {!goog.ui.DatePicker} The newly created date picker.
 * @private
 */
Blockly.FieldDate.prototype.dropdownCreate_ = function() {
  // Create the date picker using Closure.
  Blockly.FieldDate.loadLanguage_();
  const picker = new goog.ui.DatePicker();
  picker.setAllowNone(false);
  picker.setShowWeekNum(false);
  picker.setUseNarrowWeekdayNames(true);
  picker.setUseSimpleNavigationMenu(true);
  picker.setDate(goog.date.DateTime.fromIsoString(this.getValue()));

  this.changeEventKey_ = goog.events.listen(
      picker,
      goog.ui.DatePicker.Events.CHANGE,
      this.onDateSelected_,
      null,
      this);
  this.activeMonthEventKey_ = goog.events.listen(
      picker,
      goog.ui.DatePicker.Events.CHANGE_ACTIVE_MONTH,
      this.updateEditor_,
      null,
      this);

  return picker;
};

/**
 * Handles a click on the text input.
 * @param {!MouseEvent} e Mouse event.
 * @private
 */
Blockly.FieldDate.prototype.onClick_ = function(e) {
  if (this.isTextValid_) {
    this.showDropdown_();
  }
};

/**
 * Binds handlers for user input on the text input field's editor.
 * @param {!HTMLElement} htmlInput The htmlInput to which event
 *    handlers will be bound.
 * @protected
 * @override
 */
Blockly.FieldDate.prototype.bindInputEvents_ = function(htmlInput) {
  Blockly.FieldDate.superClass_.bindInputEvents_.call(this, htmlInput);

  this.onClickWrapper_ = Blockly.bindEventWithChecks_(htmlInput,
      'click', this, this.onClick_, true);
};

/**
 * Unbinds handlers for user input and workspace size changes.
 * @private
 * @override
 */
Blockly.FieldDate.prototype.unbindInputEvents_ = function() {
  Blockly.FieldDate.superClass_.unbindInputEvents_.call(this);
  if (this.onClickWrapper_) {
    Blockly.unbindEvent_(this.onClickWrapper_);
    this.onClickWrapper_ = null;
  }
};

/**
 * Disposes of references to DOM elements and events belonging
 * to the date editor.
 * @private
 */
Blockly.FieldDate.prototype.dropdownDispose_ = function() {
  this.picker_ = null;
  goog.events.unlistenByKey(this.changeEventKey_);
  goog.events.unlistenByKey(this.activeMonthEventKey_);
};

/**
 * Handles a CHANGE event in the date picker.
 * @param {!Event} event The CHANGE event.
 * @private
 */
Blockly.FieldDate.prototype.onDateSelected_ = function(event) {
  if (this.isDirty_) {
    // Ignores date changes triggered during text edit.
    return;
  }
<<<<<<< HEAD
  const date = event.date ? event.date.toIsoString(true) : '';
=======
  var date = event.date ? event.date.toIsoString(true) : '';
>>>>>>> 31f8981a
  this.setEditorValue_(date);
  Blockly.WidgetDiv.hide();
  Blockly.DropDownDiv.hideIfOwner(this);
};

/**
 * Loads the best language pack by scanning the Blockly.Msg object for a
 * language that matches the available languages in Closure.
 * @private
 */
Blockly.FieldDate.loadLanguage_ = function() {
  for (const prop in goog.i18n) {
    if (Blockly.utils.string.startsWith(prop, 'DateTimeSymbols_')) {
      const lang = prop.substr(16).toLowerCase().replace('_', '.');
      // E.g. 'DateTimeSymbols_pt_BR' -> 'pt.br'
      if (goog.getObjectByName(lang, Blockly.Msg)) {
        goog.i18n.DateTimeSymbols = goog.i18n[prop];
        break;
      }
    }
  }
};

/**
 * CSS for date picker.  See css.js for use.
 */
Blockly.Css.register([
  /* eslint-disable indent */
  '.blocklyDatePicker,',
  '.blocklyDatePicker th,',
  '.blocklyDatePicker td {',
    'font: 13px Arial, sans-serif;',
    'color: #3c4043;',
  '}',

  '.blocklyDatePicker th,',
  '.blocklyDatePicker td {',
    'text-align: center;',
    'vertical-align: middle;',
  '}',

  '.blocklyDatePicker .goog-date-picker-wday,',
  '.blocklyDatePicker .goog-date-picker-date {',
    'padding: 6px 6px;',
  '}',

  '.blocklyDatePicker button {',
    'cursor: pointer;',
    'padding: 6px 6px;',
    'margin: 1px 0;',
    'border: 0;',
    'color: #3c4043;',
    'font-weight: bold;',
    'background: transparent;',
  '}',

  '.blocklyDatePicker .goog-date-picker-previousMonth,',
  '.blocklyDatePicker .goog-date-picker-nextMonth {',
    'height: 24px;',
    'width: 24px;',
  '}',

  '.blocklyDatePicker .goog-date-picker-monthyear {',
    'font-weight: bold;',
  '}',

  '.blocklyDatePicker .goog-date-picker-wday, ',
  '.blocklyDatePicker .goog-date-picker-other-month {',
    'color: #70757a;',
    'border-radius: 12px;',
  '}',

  '.blocklyDatePicker button,',
  '.blocklyDatePicker .goog-date-picker-date {',
    'cursor: pointer;',
    'background-color: rgb(218, 220, 224, 0);',
    'border-radius: 12px;',
    'transition: background-color,opacity 100ms linear;',
  '}',

  '.blocklyDatePicker button:hover,',
  '.blocklyDatePicker .goog-date-picker-date:hover {',
    'background-color: rgb(218, 220, 224, .5);',
  '}',
  /* eslint-enable indent */
]);

Blockly.fieldRegistry.register('field_date', Blockly.FieldDate);


/**
 * Back up original getMsg function.
 * @type {!Function}
 */
goog.getMsgOrig = goog.getMsg;

/**
 * Gets a localized message.
 * Overrides the default Closure function to check for a Blockly.Msg first.
 * Used infrequently, only known case is TODAY button in date picker.
 * @param {string} str Translatable string, places holders in the form {$foo}.
 * @param {Object.<string, string>=} opt_values Maps place holder name to value.
 * @return {string} Message with placeholders filled.
 * @suppress {duplicate}
 */
goog.getMsg = function(str, opt_values) {
  const key = goog.getMsg.blocklyMsgMap[str];
  if (key) {
    str = Blockly.Msg[key];
  }
  return goog.getMsgOrig(str, opt_values);
};

/**
 * Mapping of Closure messages to Blockly.Msg names.
 */
goog.getMsg.blocklyMsgMap = {
  'Today': 'TODAY',
};<|MERGE_RESOLUTION|>--- conflicted
+++ resolved
@@ -307,11 +307,7 @@
     // Ignores date changes triggered during text edit.
     return;
   }
-<<<<<<< HEAD
-  const date = event.date ? event.date.toIsoString(true) : '';
-=======
   var date = event.date ? event.date.toIsoString(true) : '';
->>>>>>> 31f8981a
   this.setEditorValue_(date);
   Blockly.WidgetDiv.hide();
   Blockly.DropDownDiv.hideIfOwner(this);
